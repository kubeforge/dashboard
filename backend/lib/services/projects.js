//
// Copyright (c) 2018 by SAP SE or an SAP affiliate company. All rights reserved. This file is licensed under the Apache Software License, v. 2 except as noted otherwise in the LICENSE file
//
// Licensed under the Apache License, Version 2.0 (the "License");
// you may not use this file except in compliance with the License.
// You may obtain a copy of the License at
//
//      http://www.apache.org/licenses/LICENSE-2.0
//
// Unless required by applicable law or agreed to in writing, software
// distributed under the License is distributed on an "AS IS" BASIS,
// WITHOUT WARRANTIES OR CONDITIONS OF ANY KIND, either express or implied.
// See the License for the specific language governing permissions and
// limitations under the License.
//

'use strict'

const _ = require('lodash')
const kubernetes = require('../kubernetes')
const Resources = kubernetes.Resources
const garden = kubernetes.garden()
const core = kubernetes.core()
const { PreconditionFailed, NotFound } = require('../errors')
const shoots = require('./shoots')
const authorization = require('./authorization')

const PROJECT_INITIALIZATION_TIMEOUT = 30 * 1000

function Garden ({ auth }) {
  return kubernetes.garden({ auth })
}

function fromResource ({ metadata, spec = {} }) {
  const role = 'project'
  const { name, resourceVersion, creationTimestamp } = metadata
  const { namespace, createdBy, owner, description, purpose } = spec
  return {
    metadata: {
      name,
      namespace,
      resourceVersion,
      role,
      creationTimestamp
    },
    data: {
      createdBy: fromSubject(createdBy),
      owner: fromSubject(owner),
      description,
      purpose
    }
  }
}

function toResource ({ metadata, data = {} }) {
  const { apiVersion, kind } = Resources.Project
  const { name, namespace, resourceVersion } = metadata
  const { createdBy, owner } = data

  const description = data.description || null
  const purpose = data.purpose || null

  return {
    apiVersion,
    kind,
    metadata: {
      name,
      resourceVersion
    },
    spec: {
      namespace,
      createdBy: toSubject(createdBy),
      owner: toSubject(owner),
      description,
      purpose
    }
  }
}

function fromSubject ({ name } = {}) {
  return name
}

function toSubject (username) {
  if (username) {
    return {
      apiGroup: 'rbac.authorization.k8s.io',
      kind: 'User',
      name: username
    }
  }
}

async function validateDeletePreconditions ({ user, namespace }) {
  const shootList = await shoots.list({ user, namespace })
  if (!_.isEmpty(shootList.items)) {
    throw new PreconditionFailed(`Only empty projects can be deleted`)
  }
}

async function getProjectNameFromNamespace (namespace) {
  const ns = await core.namespaces.get({ name: namespace })
  const name = _.get(ns, ['metadata', 'labels', 'project.garden.sapcloud.io/name'])
  if (!name) {
    throw new NotFound(`Namespace '${namespace}' is not related to a gardener project`)
  }
  return name
}
exports.getProjectNameFromNamespace = getProjectNameFromNamespace

exports.list = async function ({ user, qs = {} }) {
  const [
    projects,
    isAdmin
  ] = await Promise.all([
    garden.projects.get(),
    authorization.isAdmin(user)
  ])

  const isMemberOf = project => _
    .chain(project)
    .get('spec.members')
    .findIndex({
      kind: 'User',
      name: user.id
    })
    .gte(0)
    .value()

  const phases = _
    .chain(qs)
    .get('phase', 'Ready')
    .split(',')
    .compact()
    .value()
  return _
    .chain(projects)
    .get('items')
    .filter(project => {
      if (!isAdmin && !isMemberOf(project)) {
        return false
      }
      if (!_.isEmpty(phases)) {
        const phase = _.get(project, 'status.phase', 'Initial')
        return _.includes(phases, phase)
      }
      return true
    })
    .map(fromResource)
    .value()
}

function isProjectReady ({ status: { phase } = {} } = {}) {
  return phase === 'Ready'
}

<<<<<<< HEAD
exports.create = async function ({user, body}) {
=======
function waitUntilProjectIsReady (name) {
  const reconnector = exports.watchProject(name)
  const projectInitializationTimeout = exports.projectInitializationTimeout

  return new Promise((resolve, reject) => {
    const timeoutId = setTimeout(() => {
      const duration = `${projectInitializationTimeout} ms`
      done(new GatewayTimeout(`Project could not be initialized within ${duration}`))
    }, projectInitializationTimeout)

    function done (err, project) {
      clearTimeout(timeoutId)

      reconnector.removeListener('event', onEvent)
      reconnector.removeListener('error', onError)
      reconnector.removeListener('disconnect', onDisconnect)

      reconnector.reconnect = false
      reconnector.disconnect()
      if (err) {
        return reject(err)
      }
      resolve(project)
    }

    function onEvent (event) {
      switch (event.type) {
        case 'ADDED':
        case 'MODIFIED':
          if (isProjectReady(event.object)) {
            done(null, event.object)
          }
          break
        case 'DELETED':
          done(new InternalServerError(`Project "${name}" has been deleted`))
          break
      }
    }

    function onError (err) {
      logger.error(`Error watching project "%s": %s`, name, err.message)
    }

    function onDisconnect (err) {
      done(err || new InternalServerError(`Watch for project "${name}" has been disconnected`))
    }

    reconnector.on('event', onEvent)
    reconnector.on('error', onError)
    reconnector.on('disconnect', onDisconnect)
  })
}

exports.create = async function ({ user, body }) {
>>>>>>> 93ccefdd
  const name = _.get(body, 'metadata.name')
  _.set(body, 'metadata.namespace', `garden-${name}`)
  _.set(body, 'data.createdBy', user.id)
  const projects = Garden(user).projects
<<<<<<< HEAD
  let project = await projects.post({body: toResource(body)})

  const watch = exports.watchProject(name)
  const conditionFunction = isProjectReady
  const resourceName = name
  const initializationTimeout = exports.projectInitializationTimeout
  project = await kubernetes.waitUntilResourceHasCondition({watch, conditionFunction, initializationTimeout, resourceName})

=======
  let project = await projects.post({ body: toResource(body) })
  project = await waitUntilProjectIsReady(name)
>>>>>>> 93ccefdd
  return fromResource(project)
}
// needs to be exported for testing
exports.watchProject = name => garden.projects.watch({ name })
exports.projectInitializationTimeout = PROJECT_INITIALIZATION_TIMEOUT

exports.read = async function ({ user, name: namespace }) {
  const name = await getProjectNameFromNamespace(namespace)
  const projects = Garden(user).projects
  const project = await projects.get({ name })
  return fromResource(project)
}

exports.patch = async function ({ user, name: namespace, body }) {
  const name = await getProjectNameFromNamespace(namespace)
  const projects = Garden(user).projects
  let project = await projects.get({ name })
  // do not update createdBy
  const { metadata, data } = fromResource(project)
  _.assign(data, _.omit(body.data, 'createdBy'))
  project = await projects.mergePatch({
    name,
    body: toResource({ metadata, data })
  })
  return fromResource(project)
}

exports.remove = async function ({ user, name: namespace }) {
  await validateDeletePreconditions({ user, namespace })
  const name = await getProjectNameFromNamespace(namespace)
  const projects = Garden(user).projects
  const project = await projects.get({ name })
  const annotations = _.assign({
    'confirmation.garden.sapcloud.io/deletion': 'true'
  }, project.metadata.annotations)
  await projects.mergePatch({
    name,
    body: {
      metadata: {
        annotations
      }
    }
  })
  await projects.delete({ name })
  return fromResource(project)
}<|MERGE_RESOLUTION|>--- conflicted
+++ resolved
@@ -154,81 +154,19 @@
   return phase === 'Ready'
 }
 
-<<<<<<< HEAD
-exports.create = async function ({user, body}) {
-=======
-function waitUntilProjectIsReady (name) {
-  const reconnector = exports.watchProject(name)
-  const projectInitializationTimeout = exports.projectInitializationTimeout
-
-  return new Promise((resolve, reject) => {
-    const timeoutId = setTimeout(() => {
-      const duration = `${projectInitializationTimeout} ms`
-      done(new GatewayTimeout(`Project could not be initialized within ${duration}`))
-    }, projectInitializationTimeout)
-
-    function done (err, project) {
-      clearTimeout(timeoutId)
-
-      reconnector.removeListener('event', onEvent)
-      reconnector.removeListener('error', onError)
-      reconnector.removeListener('disconnect', onDisconnect)
-
-      reconnector.reconnect = false
-      reconnector.disconnect()
-      if (err) {
-        return reject(err)
-      }
-      resolve(project)
-    }
-
-    function onEvent (event) {
-      switch (event.type) {
-        case 'ADDED':
-        case 'MODIFIED':
-          if (isProjectReady(event.object)) {
-            done(null, event.object)
-          }
-          break
-        case 'DELETED':
-          done(new InternalServerError(`Project "${name}" has been deleted`))
-          break
-      }
-    }
-
-    function onError (err) {
-      logger.error(`Error watching project "%s": %s`, name, err.message)
-    }
-
-    function onDisconnect (err) {
-      done(err || new InternalServerError(`Watch for project "${name}" has been disconnected`))
-    }
-
-    reconnector.on('event', onEvent)
-    reconnector.on('error', onError)
-    reconnector.on('disconnect', onDisconnect)
-  })
-}
-
 exports.create = async function ({ user, body }) {
->>>>>>> 93ccefdd
   const name = _.get(body, 'metadata.name')
   _.set(body, 'metadata.namespace', `garden-${name}`)
   _.set(body, 'data.createdBy', user.id)
   const projects = Garden(user).projects
-<<<<<<< HEAD
-  let project = await projects.post({body: toResource(body)})
+  let project = await projects.post({ body: toResource(body) })
 
   const watch = exports.watchProject(name)
   const conditionFunction = isProjectReady
   const resourceName = name
   const initializationTimeout = exports.projectInitializationTimeout
-  project = await kubernetes.waitUntilResourceHasCondition({watch, conditionFunction, initializationTimeout, resourceName})
-
-=======
-  let project = await projects.post({ body: toResource(body) })
-  project = await waitUntilProjectIsReady(name)
->>>>>>> 93ccefdd
+  project = await kubernetes.waitUntilResourceHasCondition({ watch, conditionFunction, initializationTimeout, resourceName })
+
   return fromResource(project)
 }
 // needs to be exported for testing
